package server

import (
	"bytes"
	"cmp"
	"context"
	"encoding/json"
	"errors"
	"fmt"
	"io"
	"log/slog"
	"net"
	"net/http"
	"net/netip"
	"os"
	"os/signal"
	"path/filepath"
	"slices"
	"strings"
	"syscall"
	"time"

	"github.com/chewxy/math32"
	"github.com/gin-contrib/cors"
	"github.com/gin-gonic/gin"

	"github.com/ollama/ollama/api"
	"github.com/ollama/ollama/envconfig"
	"github.com/ollama/ollama/gpu"
	"github.com/ollama/ollama/llm"
	"github.com/ollama/ollama/openai"
	"github.com/ollama/ollama/parser"
	"github.com/ollama/ollama/template"
	"github.com/ollama/ollama/types/errtypes"
	"github.com/ollama/ollama/types/model"
	"github.com/ollama/ollama/version"
)

var mode string = gin.DebugMode

type Server struct {
	addr  net.Addr
	sched *Scheduler
}

func init() {
	switch mode {
	case gin.DebugMode:
	case gin.ReleaseMode:
	case gin.TestMode:
	default:
		mode = gin.DebugMode
	}

	gin.SetMode(mode)
}

var errRequired = errors.New("is required")

func modelOptions(model *Model, requestOpts map[string]interface{}) (api.Options, error) {
	opts := api.DefaultOptions()
	if err := opts.FromMap(model.Options); err != nil {
		return api.Options{}, err
	}

	if err := opts.FromMap(requestOpts); err != nil {
		return api.Options{}, err
	}

	return opts, nil
}

// scheduleRunner schedules a runner after validating inputs such as capabilities and model options.
// It returns the allocated runner, model instance, and consolidated options if successful and error otherwise.
func (s *Server) scheduleRunner(ctx context.Context, name string, caps []Capability, requestOpts map[string]any, keepAlive *api.Duration) (llm.LlamaServer, *Model, *api.Options, error) {
	if name == "" {
		return nil, nil, nil, fmt.Errorf("model %w", errRequired)
	}

	model, err := GetModel(name)
	if err != nil {
		return nil, nil, nil, err
	}

	if err := model.CheckCapabilities(caps...); err != nil {
		return nil, nil, nil, fmt.Errorf("%s %w", name, err)
	}

	opts, err := modelOptions(model, requestOpts)
	if err != nil {
		return nil, nil, nil, err
	}

	runnerCh, errCh := s.sched.GetRunner(ctx, model, opts, keepAlive)
	var runner *runnerRef
	select {
	case runner = <-runnerCh:
	case err = <-errCh:
		return nil, nil, nil, err
	}

	return runner.llama, model, &opts, nil
}

func (s *Server) GenerateHandler(c *gin.Context) {
	var req api.GenerateRequest
	if err := c.ShouldBindJSON(&req); errors.Is(err, io.EOF) {
		c.AbortWithStatusJSON(http.StatusBadRequest, gin.H{"error": "missing request body"})
		return
	} else if err != nil {
		c.AbortWithStatusJSON(http.StatusBadRequest, gin.H{"error": err.Error()})
		return
	}

	if req.Format != "" && req.Format != "json" {
		c.AbortWithStatusJSON(http.StatusBadRequest, gin.H{"error": "format must be empty or \"json\""})
		return
	} else if req.Raw && (req.Template != "" || req.System != "" || len(req.Context) > 0) {
		c.AbortWithStatusJSON(http.StatusBadRequest, gin.H{"error": "raw mode does not support template, system, or context"})
		return
	}

	caps := []Capability{CapabilityCompletion}
	r, m, opts, err := s.scheduleRunner(c.Request.Context(), req.Model, caps, req.Options, req.KeepAlive)
	if errors.Is(err, errCapabilityCompletion) {
		c.JSON(http.StatusBadRequest, gin.H{"error": fmt.Sprintf("%q does not support generate", req.Model)})
		return
	} else if err != nil {
		handleScheduleError(c, req.Model, err)
		return
	}

	if req.Prompt == "" {
		c.JSON(http.StatusOK, api.GenerateResponse{
			Model:      req.Model,
			CreatedAt:  time.Now().UTC(),
			Done:       true,
			DoneReason: "load",
		})
		return
	}

	images := make([]llm.ImageData, len(req.Images))
	for i := range req.Images {
		images[i] = llm.ImageData{ID: i, Data: req.Images[i]}
	}

	prompt := req.Prompt
	if !req.Raw {
		var msgs []api.Message
		if req.System != "" {
			msgs = append(msgs, api.Message{Role: "system", Content: req.System})
		} else if m.System != "" {
			msgs = append(msgs, api.Message{Role: "system", Content: m.System})
		}

		for _, i := range images {
			msgs = append(msgs, api.Message{Role: "user", Content: fmt.Sprintf("[img-%d]", i.ID)})
		}

		msgs = append(msgs, api.Message{Role: "user", Content: req.Prompt})

		tmpl := m.Template
		if req.Template != "" {
			tmpl, err = template.Parse(req.Template)
			if err != nil {
				c.JSON(http.StatusInternalServerError, gin.H{"error": err.Error()})
				return
			}
		}

		var b bytes.Buffer
		if req.Context != nil {
			s, err := r.Detokenize(c.Request.Context(), req.Context)
			if err != nil {
				c.JSON(http.StatusInternalServerError, gin.H{"error": err.Error()})
				return
			}

			b.WriteString(s)
		}

		if err := tmpl.Execute(&b, template.Values{Messages: msgs}); err != nil {
			c.JSON(http.StatusInternalServerError, gin.H{"error": err.Error()})
			return
		}

		prompt = b.String()
	}

	slog.Debug("generate request", "prompt", prompt, "images", images)

	ch := make(chan any)
	go func() {
		defer close(ch)
		if err := r.Completion(c.Request.Context(), llm.CompletionRequest{
			Prompt:  prompt,
			Images:  images,
			Format:  req.Format,
			Options: opts,
		}, func(r llm.CompletionResponse) {
			ch <- api.GenerateResponse{
				Model:      req.Model,
				CreatedAt:  time.Now().UTC(),
				Response:   r.Content,
				Done:       r.Done,
				DoneReason: r.DoneReason,
				Metrics: api.Metrics{
					PromptEvalCount:    r.PromptEvalCount,
					PromptEvalDuration: r.PromptEvalDuration,
					EvalCount:          r.EvalCount,
					EvalDuration:       r.EvalDuration,
				},
			}
		}); err != nil {
			ch <- gin.H{"error": err.Error()}
		}
	}()

	if req.Stream != nil && !*req.Stream {
		var r api.GenerateResponse
		var sb strings.Builder
		for rr := range ch {
			switch t := rr.(type) {
			case api.GenerateResponse:
				sb.WriteString(t.Response)
				r = t
			case gin.H:
				msg, ok := t["error"].(string)
				if !ok {
					msg = "unexpected error format in response"
				}

				c.JSON(http.StatusInternalServerError, gin.H{"error": msg})
				return
			default:
				c.JSON(http.StatusInternalServerError, gin.H{"error": "unexpected response"})
				return
			}
		}

		r.Response = sb.String()
		c.JSON(http.StatusOK, r)
		return
	}

	streamResponse(c, ch)
}

func (s *Server) EmbedHandler(c *gin.Context) {
	var req api.EmbedRequest
	err := c.ShouldBindJSON(&req)
	switch {
	case errors.Is(err, io.EOF):
		c.AbortWithStatusJSON(http.StatusBadRequest, gin.H{"error": "missing request body"})
		return
	case err != nil:
		c.AbortWithStatusJSON(http.StatusBadRequest, gin.H{"error": err.Error()})
		return
	}

	if req.Model == "" {
		c.AbortWithStatusJSON(http.StatusBadRequest, gin.H{"error": "model is required"})
		return
	}

	if req.Truncate == nil {
		truncate := true
		req.Truncate = &truncate
	}

	model, err := GetModel(req.Model)
	if err != nil {
		var pErr *fs.PathError
		if errors.As(err, &pErr) {
			c.JSON(http.StatusNotFound, gin.H{"error": fmt.Sprintf("model '%s' not found, try pulling it first", req.Model)})
			return
		}
		c.JSON(http.StatusInternalServerError, gin.H{"error": err.Error()})
		return
	}

	opts, err := modelOptions(model, req.Options)
	if err != nil {
		c.JSON(http.StatusInternalServerError, gin.H{"error": err.Error()})
		return
	}

	switch reqEmbed := req.Input.(type) {
	case string:
		if reqEmbed == "" {
			c.JSON(http.StatusOK, api.EmbedResponse{Model: req.Model, Embeddings: [][]float32{}})
			return
		}
	case []any:
		if reqEmbed == nil {
			c.JSON(http.StatusOK, api.EmbedResponse{Model: req.Model, Embeddings: [][]float32{}})
			return
		}

		for _, v := range reqEmbed {
			if _, ok := v.(string); !ok {
				c.AbortWithStatusJSON(http.StatusBadRequest, gin.H{"error": "invalid input type"})
				return
			}
		}
	default:
		c.AbortWithStatusJSON(http.StatusBadRequest, gin.H{"error": "invalid input type"})
		return
	}

	rCh, eCh := s.sched.GetRunner(c.Request.Context(), model, opts, req.KeepAlive)
	var runner *runnerRef
	select {
	case runner = <-rCh:
	case err = <-eCh:
		handleErrorResponse(c, err)
		return
	}

	checkFit := func(s string, truncate bool) (string, error) {
		tokens, err := runner.llama.Tokenize(c.Request.Context(), s)
		if err != nil {
			c.JSON(http.StatusInternalServerError, gin.H{"error": err.Error()})
			return "", err
		}

		if len(tokens) > opts.NumCtx {
			if truncate {
				tokens = tokens[:opts.NumCtx]
				return runner.llama.Detokenize(c.Request.Context(), tokens)
			} else {
				return "", fmt.Errorf("input length exceeds maximum context length")
			}
		}

		return s, nil
	}

	embeddings := [][]float32{}

	switch reqEmbed := req.Input.(type) {
	case string:
		reqEmbed, err = checkFit(reqEmbed, *req.Truncate)
		if err != nil {
			c.JSON(http.StatusInternalServerError, gin.H{"error": err.Error()})
			return
		}
		embeddings, err = runner.llama.Embed(c.Request.Context(), []string{reqEmbed})
	case []any:
		reqEmbedArray := make([]string, len(reqEmbed))
		for i, v := range reqEmbed {
			s, err := checkFit(v.(string), *req.Truncate)
			if err != nil {
				c.JSON(http.StatusInternalServerError, gin.H{"error": err.Error()})
				return
			}
			reqEmbedArray[i] = s
		}
		embeddings, err = runner.llama.Embed(c.Request.Context(), reqEmbedArray)
	default:
		c.AbortWithStatusJSON(http.StatusBadRequest, gin.H{"error": "invalid input type"})
	}

	if err != nil {
		slog.Info(fmt.Sprintf("embedding generation failed: %v", err))
		c.JSON(http.StatusInternalServerError, gin.H{"error": "failed to generate embedding"})
		return
	}

	for i, e := range embeddings {
		embeddings[i] = normalize(e)
	}

	resp := api.EmbedResponse{
		Model:      req.Model,
		Embeddings: embeddings,
	}
	c.JSON(http.StatusOK, resp)
}

func normalize(vec []float32) []float32 {
	var sum float32
	for _, v := range vec {
		sum += v * v
	}

	norm := float32(0.0)
	if sum > 0 {
		norm = float32(1.0 / math32.Sqrt(sum))
	}

	for i := range vec {
		vec[i] *= norm
	}
	return vec
}

func (s *Server) EmbeddingsHandler(c *gin.Context) {
	var req api.EmbeddingRequest
	if err := c.ShouldBindJSON(&req); errors.Is(err, io.EOF) {
		c.AbortWithStatusJSON(http.StatusBadRequest, gin.H{"error": "missing request body"})
		return
	} else if err != nil {
		c.AbortWithStatusJSON(http.StatusBadRequest, gin.H{"error": err.Error()})
		return
	}

	r, _, _, err := s.scheduleRunner(c.Request.Context(), req.Model, []Capability{}, req.Options, req.KeepAlive)
	if err != nil {
		handleScheduleError(c, req.Model, err)
		return
	}

	// an empty request loads the model
	if req.Prompt == "" {
		c.JSON(http.StatusOK, api.EmbeddingResponse{Embedding: []float64{}})
		return
	}

<<<<<<< HEAD
	embedding, err := runner.llama.Embed(c.Request.Context(), []string{req.Prompt})
=======
	embedding, err := r.Embedding(c.Request.Context(), req.Prompt)
>>>>>>> 9544a57e
	if err != nil {
		slog.Info(fmt.Sprintf("embedding generation failed: %v", err))
		c.JSON(http.StatusInternalServerError, gin.H{"error": "failed to generate embedding"})
		return
	}

<<<<<<< HEAD
	embedding64 := make([]float64, len(embedding[0]))

	for i, v := range embedding[0] {
		embedding64[i] = float64(v)
	}

	resp := api.EmbeddingResponse{
		Embedding: embedding64,
	}
	c.JSON(http.StatusOK, resp)
=======
	c.JSON(http.StatusOK, api.EmbeddingResponse{Embedding: embedding})
>>>>>>> 9544a57e
}

func (s *Server) PullModelHandler(c *gin.Context) {
	var req api.PullRequest
	err := c.ShouldBindJSON(&req)
	switch {
	case errors.Is(err, io.EOF):
		c.AbortWithStatusJSON(http.StatusBadRequest, gin.H{"error": "missing request body"})
		return
	case err != nil:
		c.AbortWithStatusJSON(http.StatusBadRequest, gin.H{"error": err.Error()})
		return
	}

	name := model.ParseName(cmp.Or(req.Model, req.Name))
	if !name.IsValid() {
		c.AbortWithStatusJSON(http.StatusBadRequest, gin.H{"error": "invalid model name"})
		return
	}

	if err := checkNameExists(name); err != nil {
		c.AbortWithStatusJSON(http.StatusBadRequest, gin.H{"error": err.Error()})
		return
	}

	ch := make(chan any)
	go func() {
		defer close(ch)
		fn := func(r api.ProgressResponse) {
			ch <- r
		}

		regOpts := &registryOptions{
			Insecure: req.Insecure,
		}

		ctx, cancel := context.WithCancel(c.Request.Context())
		defer cancel()

		if err := PullModel(ctx, name.DisplayShortest(), regOpts, fn); err != nil {
			ch <- gin.H{"error": err.Error()}
		}
	}()

	if req.Stream != nil && !*req.Stream {
		waitForStream(c, ch)
		return
	}

	streamResponse(c, ch)
}

func (s *Server) PushModelHandler(c *gin.Context) {
	var req api.PushRequest
	err := c.ShouldBindJSON(&req)
	switch {
	case errors.Is(err, io.EOF):
		c.AbortWithStatusJSON(http.StatusBadRequest, gin.H{"error": "missing request body"})
		return
	case err != nil:
		c.AbortWithStatusJSON(http.StatusBadRequest, gin.H{"error": err.Error()})
		return
	}

	var model string
	if req.Model != "" {
		model = req.Model
	} else if req.Name != "" {
		model = req.Name
	} else {
		c.AbortWithStatusJSON(http.StatusBadRequest, gin.H{"error": "model is required"})
		return
	}

	ch := make(chan any)
	go func() {
		defer close(ch)
		fn := func(r api.ProgressResponse) {
			ch <- r
		}

		regOpts := &registryOptions{
			Insecure: req.Insecure,
		}

		ctx, cancel := context.WithCancel(c.Request.Context())
		defer cancel()

		if err := PushModel(ctx, model, regOpts, fn); err != nil {
			ch <- gin.H{"error": err.Error()}
		}
	}()

	if req.Stream != nil && !*req.Stream {
		waitForStream(c, ch)
		return
	}

	streamResponse(c, ch)
}

func checkNameExists(name model.Name) error {
	names, err := Manifests()
	if err != nil {
		return err
	}

	for n := range names {
		if strings.EqualFold(n.Filepath(), name.Filepath()) && n != name {
			return fmt.Errorf("a model with that name already exists")
		}
	}

	return nil
}

func (s *Server) CreateModelHandler(c *gin.Context) {
	var r api.CreateRequest
	if err := c.ShouldBindJSON(&r); errors.Is(err, io.EOF) {
		c.AbortWithStatusJSON(http.StatusBadRequest, gin.H{"error": "missing request body"})
		return
	} else if err != nil {
		c.AbortWithStatusJSON(http.StatusBadRequest, gin.H{"error": err.Error()})
		return
	}

	name := model.ParseName(cmp.Or(r.Model, r.Name))
	if !name.IsValid() {
		c.AbortWithStatusJSON(http.StatusBadRequest, gin.H{"error": errtypes.InvalidModelNameErrMsg})
		return
	}

	if err := checkNameExists(name); err != nil {
		c.AbortWithStatusJSON(http.StatusBadRequest, gin.H{"error": err.Error()})
		return
	}

	if r.Path == "" && r.Modelfile == "" {
		c.AbortWithStatusJSON(http.StatusBadRequest, gin.H{"error": "path or modelfile are required"})
		return
	}

	var sr io.Reader = strings.NewReader(r.Modelfile)
	if r.Path != "" && r.Modelfile == "" {
		f, err := os.Open(r.Path)
		if err != nil {
			c.AbortWithStatusJSON(http.StatusBadRequest, gin.H{"error": fmt.Sprintf("error reading modelfile: %s", err)})
			return
		}
		defer f.Close()

		sr = f
	}

	f, err := parser.ParseFile(sr)
	if err != nil {
		c.AbortWithStatusJSON(http.StatusBadRequest, gin.H{"error": err.Error()})
		return
	}

	ch := make(chan any)
	go func() {
		defer close(ch)
		fn := func(resp api.ProgressResponse) {
			ch <- resp
		}

		ctx, cancel := context.WithCancel(c.Request.Context())
		defer cancel()

		quantization := cmp.Or(r.Quantize, r.Quantization)
		if err := CreateModel(ctx, name, filepath.Dir(r.Path), strings.ToUpper(quantization), f, fn); err != nil {
			ch <- gin.H{"error": err.Error()}
		}
	}()

	if r.Stream != nil && !*r.Stream {
		waitForStream(c, ch)
		return
	}

	streamResponse(c, ch)
}

func (s *Server) DeleteModelHandler(c *gin.Context) {
	var r api.DeleteRequest
	if err := c.ShouldBindJSON(&r); errors.Is(err, io.EOF) {
		c.AbortWithStatusJSON(http.StatusBadRequest, gin.H{"error": "missing request body"})
		return
	} else if err != nil {
		c.AbortWithStatusJSON(http.StatusBadRequest, gin.H{"error": err.Error()})
		return
	}

	n := model.ParseName(cmp.Or(r.Model, r.Name))
	if !n.IsValid() {
		c.AbortWithStatusJSON(http.StatusBadRequest, gin.H{"error": fmt.Sprintf("name %q is invalid", cmp.Or(r.Model, r.Name))})
		return
	}

	m, err := ParseNamedManifest(n)
	if err != nil {
		c.JSON(http.StatusInternalServerError, gin.H{"error": err.Error()})
		return
	}

	if err := m.Remove(); err != nil {
		c.JSON(http.StatusInternalServerError, gin.H{"error": err.Error()})
		return
	}

	if err := m.RemoveLayers(); err != nil {
		c.JSON(http.StatusInternalServerError, gin.H{"error": err.Error()})
		return
	}
}

func (s *Server) ShowModelHandler(c *gin.Context) {
	var req api.ShowRequest
	err := c.ShouldBindJSON(&req)
	switch {
	case errors.Is(err, io.EOF):
		c.AbortWithStatusJSON(http.StatusBadRequest, gin.H{"error": "missing request body"})
		return
	case err != nil:
		c.AbortWithStatusJSON(http.StatusBadRequest, gin.H{"error": err.Error()})
		return
	}

	if req.Model != "" {
		// noop
	} else if req.Name != "" {
		req.Model = req.Name
	} else {
		c.AbortWithStatusJSON(http.StatusBadRequest, gin.H{"error": "model is required"})
		return
	}

	resp, err := GetModelInfo(req)
	if err != nil {
		switch {
		case os.IsNotExist(err):
			c.JSON(http.StatusNotFound, gin.H{"error": fmt.Sprintf("model '%s' not found", req.Model)})
		case err.Error() == "invalid model name":
			c.JSON(http.StatusBadRequest, gin.H{"error": err.Error()})
		default:
			c.JSON(http.StatusInternalServerError, gin.H{"error": err.Error()})
		}
		return
	}

	c.JSON(http.StatusOK, resp)
}

func GetModelInfo(req api.ShowRequest) (*api.ShowResponse, error) {
	m, err := GetModel(req.Model)
	if err != nil {
		return nil, err
	}

	modelDetails := api.ModelDetails{
		ParentModel:       m.ParentModel,
		Format:            m.Config.ModelFormat,
		Family:            m.Config.ModelFamily,
		Families:          m.Config.ModelFamilies,
		ParameterSize:     m.Config.ModelType,
		QuantizationLevel: m.Config.FileType,
	}

	if req.System != "" {
		m.System = req.System
	}

	if req.Template != "" {
		m.Template, err = template.Parse(req.Template)
		if err != nil {
			return nil, err
		}
	}

	msgs := make([]api.Message, len(m.Messages))
	for i, msg := range m.Messages {
		msgs[i] = api.Message{Role: msg.Role, Content: msg.Content}
	}

	n := model.ParseName(req.Model)
	if !n.IsValid() {
		return nil, fmt.Errorf("invalid model name")
	}

	manifest, err := ParseNamedManifest(n)
	if err != nil {
		return nil, err
	}

	resp := &api.ShowResponse{
		License:    strings.Join(m.License, "\n"),
		System:     m.System,
		Template:   m.Template.String(),
		Details:    modelDetails,
		Messages:   msgs,
		ModifiedAt: manifest.fi.ModTime(),
	}

	var params []string
	cs := 30
	for k, v := range m.Options {
		switch val := v.(type) {
		case []interface{}:
			for _, nv := range val {
				params = append(params, fmt.Sprintf("%-*s %#v", cs, k, nv))
			}
		default:
			params = append(params, fmt.Sprintf("%-*s %#v", cs, k, v))
		}
	}
	resp.Parameters = strings.Join(params, "\n")

	for k, v := range req.Options {
		if _, ok := req.Options[k]; ok {
			m.Options[k] = v
		}
	}

	var sb strings.Builder
	fmt.Fprintln(&sb, "# Modelfile generated by \"ollama show\"")
	fmt.Fprintln(&sb, "# To build a new Modelfile based on this, replace FROM with:")
	fmt.Fprintf(&sb, "# FROM %s\n\n", m.ShortName)
	fmt.Fprint(&sb, m.String())
	resp.Modelfile = sb.String()

	kvData, err := getKVData(m.ModelPath, req.Verbose)
	if err != nil {
		return nil, err
	}
	delete(kvData, "general.name")
	delete(kvData, "tokenizer.chat_template")
	resp.ModelInfo = kvData

	if len(m.ProjectorPaths) > 0 {
		projectorData, err := getKVData(m.ProjectorPaths[0], req.Verbose)
		if err != nil {
			return nil, err
		}
		resp.ProjectorInfo = projectorData
	}

	return resp, nil
}

func getKVData(digest string, verbose bool) (llm.KV, error) {
	maxArraySize := 0
	if verbose {
		maxArraySize = -1
	}
	kvData, err := llm.LoadModel(digest, maxArraySize)
	if err != nil {
		return nil, err
	}

	kv := kvData.KV()

	if !verbose {
		for k := range kv {
			if t, ok := kv[k].([]any); len(t) > 5 && ok {
				kv[k] = []any{}
			}
		}
	}

	return kv, nil
}

func (s *Server) ListModelsHandler(c *gin.Context) {
	ms, err := Manifests()
	if err != nil {
		c.JSON(http.StatusInternalServerError, gin.H{"error": err.Error()})
		return
	}

	models := []api.ListModelResponse{}
	for n, m := range ms {
		f, err := m.Config.Open()
		if err != nil {
			slog.Warn("bad manifest filepath", "name", n, "error", err)
			continue
		}
		defer f.Close()

		var cf ConfigV2
		if err := json.NewDecoder(f).Decode(&cf); err != nil {
			slog.Warn("bad manifest config", "name", n, "error", err)
			continue
		}

		// tag should never be masked
		models = append(models, api.ListModelResponse{
			Model:      n.DisplayShortest(),
			Name:       n.DisplayShortest(),
			Size:       m.Size(),
			Digest:     m.digest,
			ModifiedAt: m.fi.ModTime(),
			Details: api.ModelDetails{
				Format:            cf.ModelFormat,
				Family:            cf.ModelFamily,
				Families:          cf.ModelFamilies,
				ParameterSize:     cf.ModelType,
				QuantizationLevel: cf.FileType,
			},
		})
	}

	slices.SortStableFunc(models, func(i, j api.ListModelResponse) int {
		// most recently modified first
		return cmp.Compare(j.ModifiedAt.Unix(), i.ModifiedAt.Unix())
	})

	c.JSON(http.StatusOK, api.ListResponse{Models: models})
}

func (s *Server) CopyModelHandler(c *gin.Context) {
	var r api.CopyRequest
	if err := c.ShouldBindJSON(&r); errors.Is(err, io.EOF) {
		c.AbortWithStatusJSON(http.StatusBadRequest, gin.H{"error": "missing request body"})
		return
	} else if err != nil {
		c.AbortWithStatusJSON(http.StatusBadRequest, gin.H{"error": err.Error()})
		return
	}

	src := model.ParseName(r.Source)
	if !src.IsValid() {
		c.AbortWithStatusJSON(http.StatusBadRequest, gin.H{"error": fmt.Sprintf("source %q is invalid", r.Source)})
		return
	}

	dst := model.ParseName(r.Destination)
	if !dst.IsValid() {
		c.AbortWithStatusJSON(http.StatusBadRequest, gin.H{"error": fmt.Sprintf("destination %q is invalid", r.Destination)})
		return
	}

	if err := checkNameExists(dst); err != nil {
		c.AbortWithStatusJSON(http.StatusBadRequest, gin.H{"error": err.Error()})
		return
	}

	if err := CopyModel(src, dst); errors.Is(err, os.ErrNotExist) {
		c.JSON(http.StatusNotFound, gin.H{"error": fmt.Sprintf("model %q not found", r.Source)})
	} else if err != nil {
		c.JSON(http.StatusInternalServerError, gin.H{"error": err.Error()})
	}
}

func (s *Server) HeadBlobHandler(c *gin.Context) {
	path, err := GetBlobsPath(c.Param("digest"))
	if err != nil {
		c.AbortWithStatusJSON(http.StatusBadRequest, gin.H{"error": err.Error()})
		return
	}

	if _, err := os.Stat(path); err != nil {
		c.AbortWithStatusJSON(http.StatusNotFound, gin.H{"error": fmt.Sprintf("blob %q not found", c.Param("digest"))})
		return
	}

	c.Status(http.StatusOK)
}

func (s *Server) CreateBlobHandler(c *gin.Context) {
	if ib, ok := intermediateBlobs[c.Param("digest")]; ok {
		p, err := GetBlobsPath(ib)
		if err != nil {
			c.AbortWithStatusJSON(http.StatusInternalServerError, gin.H{"error": err.Error()})
			return
		}

		if _, err := os.Stat(p); errors.Is(err, os.ErrNotExist) {
			slog.Info("evicting intermediate blob which no longer exists", "digest", ib)
			delete(intermediateBlobs, c.Param("digest"))
		} else if err != nil {
			c.AbortWithStatusJSON(http.StatusInternalServerError, gin.H{"error": err.Error()})
			return
		} else {
			c.Status(http.StatusOK)
			return
		}
	}

	path, err := GetBlobsPath(c.Param("digest"))
	if err != nil {
		c.AbortWithStatusJSON(http.StatusBadRequest, gin.H{"error": err.Error()})
		return
	}

	_, err = os.Stat(path)
	switch {
	case errors.Is(err, os.ErrNotExist):
		// noop
	case err != nil:
		c.AbortWithStatusJSON(http.StatusInternalServerError, gin.H{"error": err.Error()})
		return
	default:
		c.Status(http.StatusOK)
		return
	}

	layer, err := NewLayer(c.Request.Body, "")
	if err != nil {
		c.AbortWithStatusJSON(http.StatusInternalServerError, gin.H{"error": err.Error()})
		return
	}

	if layer.Digest != c.Param("digest") {
		c.AbortWithStatusJSON(http.StatusBadRequest, gin.H{"error": fmt.Sprintf("digest mismatch, expected %q, got %q", c.Param("digest"), layer.Digest)})
		return
	}

	c.Status(http.StatusCreated)
}

func isLocalIP(ip netip.Addr) bool {
	if interfaces, err := net.Interfaces(); err == nil {
		for _, iface := range interfaces {
			addrs, err := iface.Addrs()
			if err != nil {
				continue
			}

			for _, a := range addrs {
				if parsed, _, err := net.ParseCIDR(a.String()); err == nil {
					if parsed.String() == ip.String() {
						return true
					}
				}
			}
		}
	}

	return false
}

func allowedHost(host string) bool {
	if host == "" || host == "localhost" {
		return true
	}

	if hostname, err := os.Hostname(); err == nil && host == hostname {
		return true
	}

	var tlds = []string{
		"localhost",
		"local",
		"internal",
	}

	// check if the host is a local TLD
	for _, tld := range tlds {
		if strings.HasSuffix(host, "."+tld) {
			return true
		}
	}

	return false
}

func allowedHostsMiddleware(addr net.Addr) gin.HandlerFunc {
	return func(c *gin.Context) {
		if addr == nil {
			c.Next()
			return
		}

		if addr, err := netip.ParseAddrPort(addr.String()); err == nil && !addr.Addr().IsLoopback() {
			c.Next()
			return
		}

		host, _, err := net.SplitHostPort(c.Request.Host)
		if err != nil {
			host = c.Request.Host
		}

		if addr, err := netip.ParseAddr(host); err == nil {
			if addr.IsLoopback() || addr.IsPrivate() || addr.IsUnspecified() || isLocalIP(addr) {
				c.Next()
				return
			}
		}

		if allowedHost(host) {
			if c.Request.Method == http.MethodOptions {
				c.AbortWithStatus(http.StatusNoContent)
				return
			}

			c.Next()
			return
		}

		c.AbortWithStatus(http.StatusForbidden)
	}
}

func (s *Server) GenerateRoutes() http.Handler {
	config := cors.DefaultConfig()
	config.AllowWildcard = true
	config.AllowBrowserExtensions = true
	config.AllowHeaders = []string{"Authorization", "Content-Type", "User-Agent", "Accept", "X-Requested-With"}
	openAIProperties := []string{"lang", "package-version", "os", "arch", "runtime", "runtime-version", "async"}
	for _, prop := range openAIProperties {
		config.AllowHeaders = append(config.AllowHeaders, "x-stainless-"+prop)
	}
	config.AllowOrigins = envconfig.AllowOrigins

	r := gin.Default()
	r.Use(
		cors.New(config),
		allowedHostsMiddleware(s.addr),
	)

	r.POST("/api/pull", s.PullModelHandler)
	r.POST("/api/generate", s.GenerateHandler)
	r.POST("/api/chat", s.ChatHandler)
	r.POST("/api/embed", s.EmbedHandler)
	r.POST("/api/embeddings", s.EmbeddingsHandler) // legacy
	r.POST("/api/create", s.CreateModelHandler)
	r.POST("/api/push", s.PushModelHandler)
	r.POST("/api/copy", s.CopyModelHandler)
	r.DELETE("/api/delete", s.DeleteModelHandler)
	r.POST("/api/show", s.ShowModelHandler)
	r.POST("/api/blobs/:digest", s.CreateBlobHandler)
	r.HEAD("/api/blobs/:digest", s.HeadBlobHandler)
	r.GET("/api/ps", s.ProcessHandler)

	// Compatibility endpoints
	r.POST("/v1/chat/completions", openai.ChatMiddleware(), s.ChatHandler)
	r.POST("/v1/completions", openai.CompletionsMiddleware(), s.GenerateHandler)
	r.GET("/v1/models", openai.ListMiddleware(), s.ListModelsHandler)
	r.GET("/v1/models/:model", openai.RetrieveMiddleware(), s.ShowModelHandler)

	for _, method := range []string{http.MethodGet, http.MethodHead} {
		r.Handle(method, "/", func(c *gin.Context) {
			c.String(http.StatusOK, "Ollama is running")
		})

		r.Handle(method, "/api/tags", s.ListModelsHandler)
		r.Handle(method, "/api/version", func(c *gin.Context) {
			c.JSON(http.StatusOK, gin.H{"version": version.Version})
		})
	}

	return r
}

func Serve(ln net.Listener) error {
	level := slog.LevelInfo
	if envconfig.Debug {
		level = slog.LevelDebug
	}

	slog.Info("server config", "env", envconfig.Values())
	handler := slog.NewTextHandler(os.Stderr, &slog.HandlerOptions{
		Level:     level,
		AddSource: true,
		ReplaceAttr: func(_ []string, attr slog.Attr) slog.Attr {
			if attr.Key == slog.SourceKey {
				source := attr.Value.Any().(*slog.Source)
				source.File = filepath.Base(source.File)
			}

			return attr
		},
	})

	slog.SetDefault(slog.New(handler))

	blobsDir, err := GetBlobsPath("")
	if err != nil {
		return err
	}
	if err := fixBlobs(blobsDir); err != nil {
		return err
	}

	if !envconfig.NoPrune {
		// clean up unused layers and manifests
		if err := PruneLayers(); err != nil {
			return err
		}

		manifestsPath, err := GetManifestPath()
		if err != nil {
			return err
		}

		if err := PruneDirectory(manifestsPath); err != nil {
			return err
		}
	}

	ctx, done := context.WithCancel(context.Background())
	schedCtx, schedDone := context.WithCancel(ctx)
	sched := InitScheduler(schedCtx)
	s := &Server{addr: ln.Addr(), sched: sched}

	http.Handle("/", s.GenerateRoutes())

	slog.Info(fmt.Sprintf("Listening on %s (version %s)", ln.Addr(), version.Version))
	srvr := &http.Server{
		// Use http.DefaultServeMux so we get net/http/pprof for
		// free.
		//
		// TODO(bmizerany): Decide if we want to make this
		// configurable so it is not exposed by default, or allow
		// users to bind it to a different port. This was a quick
		// and easy way to get pprof, but it may not be the best
		// way.
		Handler: nil,
	}

	// listen for a ctrl+c and stop any loaded llm
	signals := make(chan os.Signal, 1)
	signal.Notify(signals, syscall.SIGINT, syscall.SIGTERM)
	go func() {
		<-signals
		srvr.Close()
		schedDone()
		sched.unloadAllRunners()
		gpu.Cleanup()
		done()
	}()

	if err := llm.Init(); err != nil {
		return fmt.Errorf("unable to initialize llm library %w", err)
	}

	s.sched.Run(schedCtx)

	// At startup we retrieve GPU information so we can get log messages before loading a model
	// This will log warnings to the log in case we have problems with detected GPUs
	gpus := gpu.GetGPUInfo()
	gpus.LogDetails()

	err = srvr.Serve(ln)
	// If server is closed from the signal handler, wait for the ctx to be done
	// otherwise error out quickly
	if !errors.Is(err, http.ErrServerClosed) {
		return err
	}
	<-ctx.Done()
	return nil
}

func waitForStream(c *gin.Context, ch chan interface{}) {
	c.Header("Content-Type", "application/json")
	for resp := range ch {
		switch r := resp.(type) {
		case api.ProgressResponse:
			if r.Status == "success" {
				c.JSON(http.StatusOK, r)
				return
			}
		case gin.H:
			if errorMsg, ok := r["error"].(string); ok {
				c.JSON(http.StatusInternalServerError, gin.H{"error": errorMsg})
				return
			} else {
				c.JSON(http.StatusInternalServerError, gin.H{"error": "unexpected error format in progress response"})
				return
			}
		default:
			c.JSON(http.StatusInternalServerError, gin.H{"error": "unexpected progress response"})
			return
		}
	}
	c.JSON(http.StatusInternalServerError, gin.H{"error": "unexpected end of progress response"})
}

func streamResponse(c *gin.Context, ch chan any) {
	c.Header("Content-Type", "application/x-ndjson")
	c.Stream(func(w io.Writer) bool {
		val, ok := <-ch
		if !ok {
			return false
		}

		bts, err := json.Marshal(val)
		if err != nil {
			slog.Info(fmt.Sprintf("streamResponse: json.Marshal failed with %s", err))
			return false
		}

		// Delineate chunks with new-line delimiter
		bts = append(bts, '\n')
		if _, err := w.Write(bts); err != nil {
			slog.Info(fmt.Sprintf("streamResponse: w.Write failed with %s", err))
			return false
		}

		return true
	})
}

func (s *Server) ProcessHandler(c *gin.Context) {
	models := []api.ProcessModelResponse{}

	for _, v := range s.sched.loaded {
		model := v.model
		modelDetails := api.ModelDetails{
			Format:            model.Config.ModelFormat,
			Family:            model.Config.ModelFamily,
			Families:          model.Config.ModelFamilies,
			ParameterSize:     model.Config.ModelType,
			QuantizationLevel: model.Config.FileType,
		}

		mr := api.ProcessModelResponse{
			Model:     model.ShortName,
			Name:      model.ShortName,
			Size:      int64(v.estimatedTotal),
			SizeVRAM:  int64(v.estimatedVRAM),
			Digest:    model.Digest,
			Details:   modelDetails,
			ExpiresAt: v.expiresAt,
		}
		// The scheduler waits to set expiresAt, so if a model is loading it's
		// possible that it will be set to the unix epoch. For those cases, just
		// calculate the time w/ the sessionDuration instead.
		var epoch time.Time
		if v.expiresAt == epoch {
			mr.ExpiresAt = time.Now().Add(v.sessionDuration)
		}

		models = append(models, mr)
	}

	slices.SortStableFunc(models, func(i, j api.ProcessModelResponse) int {
		// longest duration remaining listed first
		return cmp.Compare(j.ExpiresAt.Unix(), i.ExpiresAt.Unix())
	})

	c.JSON(http.StatusOK, api.ProcessResponse{Models: models})
}

func (s *Server) ChatHandler(c *gin.Context) {
	var req api.ChatRequest
	if err := c.ShouldBindJSON(&req); errors.Is(err, io.EOF) {
		c.AbortWithStatusJSON(http.StatusBadRequest, gin.H{"error": "missing request body"})
		return
	} else if err != nil {
		c.AbortWithStatusJSON(http.StatusBadRequest, gin.H{"error": err.Error()})
		return
	}

	caps := []Capability{CapabilityCompletion}
	r, m, opts, err := s.scheduleRunner(c.Request.Context(), req.Model, caps, req.Options, req.KeepAlive)
	if errors.Is(err, errCapabilityCompletion) {
		c.JSON(http.StatusBadRequest, gin.H{"error": fmt.Sprintf("%q does not support chat", req.Model)})
		return
	} else if err != nil {
		handleScheduleError(c, req.Model, err)
		return
	}

	if len(req.Messages) == 0 {
		c.JSON(http.StatusOK, api.ChatResponse{
			Model:      req.Model,
			CreatedAt:  time.Now().UTC(),
			Message:    api.Message{Role: "assistant"},
			Done:       true,
			DoneReason: "load",
		})
		return
	}

	prompt, images, err := chatPrompt(c.Request.Context(), m, r.Tokenize, opts, req.Messages)
	if err != nil {
		c.JSON(http.StatusInternalServerError, gin.H{"error": err.Error()})
		return
	}

	slog.Debug("chat request", "images", len(images), "prompt", prompt)

	ch := make(chan any)
	go func() {
		defer close(ch)
		if err := r.Completion(c.Request.Context(), llm.CompletionRequest{
			Prompt:  prompt,
			Images:  images,
			Format:  req.Format,
			Options: opts,
		}, func(r llm.CompletionResponse) {
			ch <- api.ChatResponse{
				Model:      req.Model,
				CreatedAt:  time.Now().UTC(),
				Message:    api.Message{Role: "assistant", Content: r.Content},
				Done:       r.Done,
				DoneReason: r.DoneReason,
				Metrics: api.Metrics{
					PromptEvalCount:    r.PromptEvalCount,
					PromptEvalDuration: r.PromptEvalDuration,
					EvalCount:          r.EvalCount,
					EvalDuration:       r.EvalDuration,
				},
			}
		}); err != nil {
			ch <- gin.H{"error": err.Error()}
		}
	}()

	if req.Stream != nil && !*req.Stream {
		var r api.ChatResponse
		var sb strings.Builder
		for rr := range ch {
			switch t := rr.(type) {
			case api.ChatResponse:
				sb.WriteString(t.Message.Content)
				r = t
			case gin.H:
				msg, ok := t["error"].(string)
				if !ok {
					msg = "unexpected error format in response"
				}

				c.JSON(http.StatusInternalServerError, gin.H{"error": msg})
				return
			default:
				c.JSON(http.StatusInternalServerError, gin.H{"error": "unexpected response"})
				return
			}
		}

		r.Message.Content = sb.String()
		c.JSON(http.StatusOK, r)
		return
	}

	streamResponse(c, ch)
}

func handleScheduleError(c *gin.Context, name string, err error) {
	switch {
	case errors.Is(err, errRequired):
		c.JSON(http.StatusBadRequest, gin.H{"error": err.Error()})
	case errors.Is(err, context.Canceled):
		c.JSON(499, gin.H{"error": "request canceled"})
	case errors.Is(err, ErrMaxQueue):
		c.JSON(http.StatusServiceUnavailable, gin.H{"error": err.Error()})
	case errors.Is(err, os.ErrNotExist):
		c.JSON(http.StatusNotFound, gin.H{"error": fmt.Sprintf("model %q not found, try pulling it first", name)})
	default:
		c.JSON(http.StatusInternalServerError, gin.H{"error": err.Error()})
	}
}<|MERGE_RESOLUTION|>--- conflicted
+++ resolved
@@ -418,18 +418,14 @@
 		return
 	}
 
-<<<<<<< HEAD
 	embedding, err := runner.llama.Embed(c.Request.Context(), []string{req.Prompt})
-=======
-	embedding, err := r.Embedding(c.Request.Context(), req.Prompt)
->>>>>>> 9544a57e
+
 	if err != nil {
 		slog.Info(fmt.Sprintf("embedding generation failed: %v", err))
 		c.JSON(http.StatusInternalServerError, gin.H{"error": "failed to generate embedding"})
 		return
 	}
 
-<<<<<<< HEAD
 	embedding64 := make([]float64, len(embedding[0]))
 
 	for i, v := range embedding[0] {
@@ -440,9 +436,6 @@
 		Embedding: embedding64,
 	}
 	c.JSON(http.StatusOK, resp)
-=======
-	c.JSON(http.StatusOK, api.EmbeddingResponse{Embedding: embedding})
->>>>>>> 9544a57e
 }
 
 func (s *Server) PullModelHandler(c *gin.Context) {
